from sqlalchemy import Column, String, DateTime, Integer, Text, ForeignKey, JSON, Boolean, Float
from sqlalchemy.ext.declarative import declarative_base
from sqlalchemy.dialects.postgresql import UUID
from sqlalchemy.orm import relationship
import uuid
from datetime import datetime, timezone
from sqlalchemy import ForeignKey
from sqlalchemy.orm import relationship

Base = declarative_base()

<<<<<<< HEAD
class Person(Base):
    """Person entity for speaker recognition and management."""
    __tablename__ = "persons"

    id = Column(UUID(as_uuid=True), primary_key=True, default=uuid.uuid4)
    name = Column(String, nullable=True)  # Can be None for unidentified speakers
    speaker_index = Column(Integer, unique=True, nullable=False)  # Original speaker number (1, 2, etc.)
    voice_embedding = Column(JSON, nullable=True)  # Store voice embedding as JSON array
    is_identified = Column(Boolean, default=False)  # Whether speaker has been manually identified
    cluster_id = Column(Integer, nullable=True)  # DBSCAN cluster assignment
    created_at = Column(DateTime, default=lambda: datetime.now(timezone.utc))
    updated_at = Column(DateTime, default=lambda: datetime.now(timezone.utc), onupdate=lambda: datetime.now(timezone.utc))
    
    # Relationships
    interactions = relationship("Interaction", back_populates="person")
    conversations = relationship("Conversation", back_populates="speaker")
=======
class Conversation(Base):
    """
    Represents a conversation entity in the database.
    Attributes:
        id (UUID): Unique identifier for the conversation.
        speakers (int): Number of speakers involved in the conversation.
        description (str, optional): Optional description of the conversation.
        interactions (List[Interaction]): List of interactions associated with this conversation.
    References:
        See also: Interaction model for related interactions.
    """

    
    __tablename__ = "conversations"

    id = Column(UUID(as_uuid=True), primary_key=True, default=uuid.uuid4)
    speakers = Column(Integer, nullable=False)
    description = Column(String, nullable=True)
    interactions = relationship("Interaction", back_populates="conversation")

>>>>>>> f59efcb5

class Interaction(Base):
    """
    Represents an interaction entity in the database.
    Attributes:
        id (UUID): Unique identifier for the interaction.
        speaker (int): Identifier for the speaker involved in the interaction.
        text (str): Text content of the interaction.
        timestamp (datetime): Timestamp of when the interaction occurred.
        conversation_id (UUID): Foreign key referencing the associated conversation.
    """

    __tablename__ = "interactions"

    id = Column(UUID(as_uuid=True), primary_key=True, default=uuid.uuid4)
    user_id = Column(Integer, nullable=False)  # Keep original column name for backward compatibility
    speaker_id = Column(UUID(as_uuid=True), ForeignKey('persons.id'), nullable=True)  # Link to Person
    text = Column(String, nullable=False)
    timestamp = Column(DateTime, default=lambda: datetime.now(timezone.utc))
<<<<<<< HEAD
    conversation_id = Column(UUID(as_uuid=True), ForeignKey('conversations.id'), nullable=True)
    
    # NLP-extracted features
    entities = Column(JSON, nullable=True)  # Named entities extracted from text
    topics = Column(JSON, nullable=True)  # Topic modeling results
    sentiment = Column(Float, nullable=True)  # Sentiment score
    
    # Relationships
    person = relationship("Person", back_populates="interactions")
    conversation = relationship("Conversation", back_populates="interactions")
    
    # Property for backward compatibility
    @property
    def speaker(self):
        """Backward compatibility property."""
        return self.user_id
    
    @speaker.setter
    def speaker(self, value):
        """Backward compatibility setter."""
        self.user_id = value

class Conversation(Base):
    __tablename__ = "conversations"

    id = Column(UUID(as_uuid=True), primary_key=True, default=uuid.uuid4)
    user_ids = Column(UUID(as_uuid=True), nullable=False)  # Keep for backward compatibility  
    speaker_id = Column(UUID(as_uuid=True), ForeignKey('persons.id'), nullable=True)  # Primary speaker
    start_of_conversation = Column(DateTime, default=lambda: datetime.now(timezone.utc))
    end_of_conversation = Column(DateTime, nullable=True)
    
    # Enhanced conversation features
    topic_summary = Column(Text, nullable=True)  # AI-generated topic summary
    context_summary = Column(Text, nullable=True)  # Condensed long-term context
    participants = Column(JSON, nullable=True)  # List of person IDs in conversation
    
    # Relationships
    speaker = relationship("Person", back_populates="conversations")
    interactions = relationship("Interaction", back_populates="conversation")

class Action(Base):
    __tablename__ = "actions"

    id = Column(UUID(as_uuid=True), primary_key=True, default=uuid.uuid4)
    user_id = Column(UUID(as_uuid=True), nullable=False)  # Keep for backward compatibility
    person_id = Column(UUID(as_uuid=True), ForeignKey('persons.id'), nullable=True)  # Link to Person
    action_type = Column(String, nullable=False)
    details = Column(String, nullable=True)
    interaction_id = Column(UUID(as_uuid=True), ForeignKey('interactions.id'), nullable=True)
    conversation_id = Column(UUID(as_uuid=True), ForeignKey('conversations.id'), nullable=True)
    
    # Enhanced action tracking
    status = Column(String, default='pending')  # pending, completed, failed
    scheduled_time = Column(DateTime, nullable=True)
    completed_time = Column(DateTime, nullable=True)
=======
    
    conversation_id = Column(UUID(as_uuid=True), ForeignKey("conversations.id"), nullable=False)
    conversation = relationship("Conversation", back_populates="interactions")


# class Action(Base):
#     """
#     Represents an action entity in the database.
#     Attributes:
#         id (UUID): Unique identifier for the action.
#         user_id (UUID): Identifier for the user who performed the action.
#         action_type (str): Type of the action performed.
#     """

#     __tablename__ = "actions"

#     id = Column(UUID(as_uuid=True), primary_key=True, default=uuid.uuid4)
#     user_id = Column(UUID(as_uuid=True), nullable=False)
#     action_type = Column(String, nullable=False)
#     details = Column(String, nullable=True)
>>>>>>> f59efcb5
<|MERGE_RESOLUTION|>--- conflicted
+++ resolved
@@ -1,53 +1,49 @@
-from sqlalchemy import Column, String, DateTime, Integer, Text, ForeignKey, JSON, Boolean, Float
+from sqlalchemy import (
+    Column,
+    String,
+    DateTime,
+    Integer,
+    Text,
+    ForeignKey,
+    JSON,
+    Boolean,
+    Float,
+)
 from sqlalchemy.ext.declarative import declarative_base
 from sqlalchemy.dialects.postgresql import UUID
 from sqlalchemy.orm import relationship
 import uuid
 from datetime import datetime, timezone
-from sqlalchemy import ForeignKey
-from sqlalchemy.orm import relationship
 
 Base = declarative_base()
 
-<<<<<<< HEAD
+
 class Person(Base):
     """Person entity for speaker recognition and management."""
+
     __tablename__ = "persons"
 
     id = Column(UUID(as_uuid=True), primary_key=True, default=uuid.uuid4)
     name = Column(String, nullable=True)  # Can be None for unidentified speakers
-    speaker_index = Column(Integer, unique=True, nullable=False)  # Original speaker number (1, 2, etc.)
+    speaker_index = Column(
+        Integer, unique=True, nullable=False
+    )  # Original speaker number (1, 2, etc.)
     voice_embedding = Column(JSON, nullable=True)  # Store voice embedding as JSON array
-    is_identified = Column(Boolean, default=False)  # Whether speaker has been manually identified
+    is_identified = Column(
+        Boolean, default=False
+    )  # Whether speaker has been manually identified
     cluster_id = Column(Integer, nullable=True)  # DBSCAN cluster assignment
     created_at = Column(DateTime, default=lambda: datetime.now(timezone.utc))
-    updated_at = Column(DateTime, default=lambda: datetime.now(timezone.utc), onupdate=lambda: datetime.now(timezone.utc))
-    
+    updated_at = Column(
+        DateTime,
+        default=lambda: datetime.now(timezone.utc),
+        onupdate=lambda: datetime.now(timezone.utc),
+    )
+
     # Relationships
     interactions = relationship("Interaction", back_populates="person")
     conversations = relationship("Conversation", back_populates="speaker")
-=======
-class Conversation(Base):
-    """
-    Represents a conversation entity in the database.
-    Attributes:
-        id (UUID): Unique identifier for the conversation.
-        speakers (int): Number of speakers involved in the conversation.
-        description (str, optional): Optional description of the conversation.
-        interactions (List[Interaction]): List of interactions associated with this conversation.
-    References:
-        See also: Interaction model for related interactions.
-    """
 
-    
-    __tablename__ = "conversations"
-
-    id = Column(UUID(as_uuid=True), primary_key=True, default=uuid.uuid4)
-    speakers = Column(Integer, nullable=False)
-    description = Column(String, nullable=True)
-    interactions = relationship("Interaction", back_populates="conversation")
-
->>>>>>> f59efcb5
 
 class Interaction(Base):
     """
@@ -63,85 +59,82 @@
     __tablename__ = "interactions"
 
     id = Column(UUID(as_uuid=True), primary_key=True, default=uuid.uuid4)
-    user_id = Column(Integer, nullable=False)  # Keep original column name for backward compatibility
-    speaker_id = Column(UUID(as_uuid=True), ForeignKey('persons.id'), nullable=True)  # Link to Person
+    user_id = Column(
+        Integer, nullable=False
+    )  # Keep original column name for backward compatibility
+    speaker_id = Column(
+        UUID(as_uuid=True), ForeignKey("persons.id"), nullable=True
+    )  # Link to Person
     text = Column(String, nullable=False)
     timestamp = Column(DateTime, default=lambda: datetime.now(timezone.utc))
-<<<<<<< HEAD
-    conversation_id = Column(UUID(as_uuid=True), ForeignKey('conversations.id'), nullable=True)
-    
+    conversation_id = Column(
+        UUID(as_uuid=True), ForeignKey("conversations.id"), nullable=True
+    )
+
     # NLP-extracted features
     entities = Column(JSON, nullable=True)  # Named entities extracted from text
     topics = Column(JSON, nullable=True)  # Topic modeling results
     sentiment = Column(Float, nullable=True)  # Sentiment score
-    
+
     # Relationships
     person = relationship("Person", back_populates="interactions")
     conversation = relationship("Conversation", back_populates="interactions")
-    
+
     # Property for backward compatibility
     @property
     def speaker(self):
         """Backward compatibility property."""
         return self.user_id
-    
+
     @speaker.setter
     def speaker(self, value):
         """Backward compatibility setter."""
         self.user_id = value
 
+
 class Conversation(Base):
     __tablename__ = "conversations"
 
     id = Column(UUID(as_uuid=True), primary_key=True, default=uuid.uuid4)
-    user_ids = Column(UUID(as_uuid=True), nullable=False)  # Keep for backward compatibility  
-    speaker_id = Column(UUID(as_uuid=True), ForeignKey('persons.id'), nullable=True)  # Primary speaker
+    user_ids = Column(
+        UUID(as_uuid=True), nullable=False
+    )  # Keep for backward compatibility
+    speaker_id = Column(
+        UUID(as_uuid=True), ForeignKey("persons.id"), nullable=True
+    )  # Primary speaker
     start_of_conversation = Column(DateTime, default=lambda: datetime.now(timezone.utc))
     end_of_conversation = Column(DateTime, nullable=True)
-    
+
     # Enhanced conversation features
     topic_summary = Column(Text, nullable=True)  # AI-generated topic summary
     context_summary = Column(Text, nullable=True)  # Condensed long-term context
     participants = Column(JSON, nullable=True)  # List of person IDs in conversation
-    
+
     # Relationships
     speaker = relationship("Person", back_populates="conversations")
     interactions = relationship("Interaction", back_populates="conversation")
+
 
 class Action(Base):
     __tablename__ = "actions"
 
     id = Column(UUID(as_uuid=True), primary_key=True, default=uuid.uuid4)
-    user_id = Column(UUID(as_uuid=True), nullable=False)  # Keep for backward compatibility
-    person_id = Column(UUID(as_uuid=True), ForeignKey('persons.id'), nullable=True)  # Link to Person
+    user_id = Column(
+        UUID(as_uuid=True), nullable=False
+    )  # Keep for backward compatibility
+    person_id = Column(
+        UUID(as_uuid=True), ForeignKey("persons.id"), nullable=True
+    )  # Link to Person
     action_type = Column(String, nullable=False)
     details = Column(String, nullable=True)
-    interaction_id = Column(UUID(as_uuid=True), ForeignKey('interactions.id'), nullable=True)
-    conversation_id = Column(UUID(as_uuid=True), ForeignKey('conversations.id'), nullable=True)
-    
+    interaction_id = Column(
+        UUID(as_uuid=True), ForeignKey("interactions.id"), nullable=True
+    )
+    conversation_id = Column(
+        UUID(as_uuid=True), ForeignKey("conversations.id"), nullable=True
+    )
+
     # Enhanced action tracking
-    status = Column(String, default='pending')  # pending, completed, failed
+    status = Column(String, default="pending")  # pending, completed, failed
     scheduled_time = Column(DateTime, nullable=True)
-    completed_time = Column(DateTime, nullable=True)
-=======
-    
-    conversation_id = Column(UUID(as_uuid=True), ForeignKey("conversations.id"), nullable=False)
-    conversation = relationship("Conversation", back_populates="interactions")
-
-
-# class Action(Base):
-#     """
-#     Represents an action entity in the database.
-#     Attributes:
-#         id (UUID): Unique identifier for the action.
-#         user_id (UUID): Identifier for the user who performed the action.
-#         action_type (str): Type of the action performed.
-#     """
-
-#     __tablename__ = "actions"
-
-#     id = Column(UUID(as_uuid=True), primary_key=True, default=uuid.uuid4)
-#     user_id = Column(UUID(as_uuid=True), nullable=False)
-#     action_type = Column(String, nullable=False)
-#     details = Column(String, nullable=True)
->>>>>>> f59efcb5
+    completed_time = Column(DateTime, nullable=True)